--- conflicted
+++ resolved
@@ -410,14 +410,9 @@
 
     mode = :MassFraction | :NormalizedMassFraction | :AtomicFraction.
 """
-<<<<<<< HEAD
-function tabulate(mats::AbstractArray{Material}, mode=:MassFraction)
+function Base.convert(::Type{DataFrame}, mats::AbstractArray{Material}, mode=:MassFraction)
     elms = length(mats)==1 ? collect(keys(mats[1])) :
             Base.convert(Vector{Element}, sort(reduce(union, keys.(mats)))) # array of sorted Element
-=======
-function Base.convert(::Type{DataFrame}, mats::AbstractArray{Material}, mode=:MassFraction)
-    elms = Base.convert(Vector{Element}, sort(reduce(union, keys.(mats)))) # array of sorted Element
->>>>>>> f23a88a6
     cols = ( Symbol("Material"), Symbol.(symbol.(elms))..., Symbol("Total")) # Column names
     empty = NamedTuple{cols}( map(c->c==:Material ? Vector{String}() : Vector{AbstractFloat}(), cols) )
     res = DataFrame(empty) # Emtpy data frame with necessary columns
